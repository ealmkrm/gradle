--- conflicted
+++ resolved
@@ -543,19 +543,8 @@
                     programTarget,
                     accessorsClassPath)
 
-<<<<<<< HEAD
-            assertStandardOutputOf(expectedStage1Output) {
-                program.execute(programHost, scriptHost)
-                program.loadSecondStageFor(
-                    programHost,
-                    scriptHost,
-                    scriptTemplateId,
-                    sourceHash,
-                    accessorsClassPath
-                )
-=======
+
                 verifyNoMoreInteractions()
->>>>>>> e7fee91d
             }
         }
     }
@@ -594,14 +583,8 @@
                     scriptTemplateId,
                     sourceHash,
                     ProgramKind.TopLevel,
-<<<<<<< HEAD
-                    ProgramTarget.Project,
-                    accessorsClassPath
-                )
-=======
                     programTarget,
                     accessorsClassPath)
->>>>>>> e7fee91d
 
                 verifyNoMoreInteractions()
             }
